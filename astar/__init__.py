# -*- coding: utf-8 -*-
""" generic A-Star path searching algorithm """

from abc import ABC, abstractmethod
from heapq import heappush, heappop
from typing import Iterable, Union

__author__ = "Julien Rialland"
__copyright__ = "Copyright 2012-2022, J.Rialland"
__license__ = "BSD"
__version__ = "0.94"
__maintainer__ = __author__
__email__ = "".join(
    map(
        chr,
        [
            106,
            117,
            108,
            105,
            101,
            110,
            46,
            114,
            105,
            97,
            108,
            108,
            97,
            110,
            100,
            64,
            103,
            109,
            97,
            105,
            108,
            46,
            99,
            111,
            109,
        ],
    )
)
__status__ = "Production"

# infinity as a constant
Infinite = float("inf")


class AStar(ABC):

    __slots__ = ()

    class SearchNode:
        """Representation of a search node"""

        __slots__ = ("data", "gscore", "fscore", "closed", "came_from", "out_openset")

        def __init__(
            self, data, gscore: float = Infinite, fscore: float = Infinite
        ) -> None:
            self.data = data
            self.gscore = gscore
            self.fscore = fscore
            self.closed = False
            self.out_openset = True
            self.came_from = None

        def __lt__(self, b: "AStar.SearchNode") -> bool:
            return self.fscore < b.fscore

    class SearchNodeDict(dict):
        def __missing__(self, k):
            v = AStar.SearchNode(k)
            self.__setitem__(k, v)
            return v

    @abstractmethod
<<<<<<< HEAD
    def heuristic_cost_estimate(self, current, goal):
        """
        Computes the estimated (rough) distance between a node and the goal.
        The second parameter is always the goal.
        This method must be implemented in a subclass.
        """
        raise NotImplementedError

    @abstractmethod
    def distance_between(self, n1, n2):
        """
        Gives the real distance between two adjacent nodes n1 and n2 (i.e n2
        belongs to the list of n1's neighbors).
        n2 is guaranteed to belong to the list returned by the call to neighbors(n1).
        This method must be implemented in a subclass.
        """
=======
    def heuristic_cost_estimate(self, current, goal) -> float:
        """Computes the estimated (rough) distance between a node and the goal, this method must be implemented in a subclass. The second parameter is always the goal."""
        raise NotImplementedError

    @abstractmethod
    def distance_between(self, n1, n2) -> float:
        """Gives the real distance between two adjacent nodes n1 and n2 (i.e n2 belongs to the list of n1's neighbors).
        n2 is guaranteed to belong to the list returned by the call to neighbors(n1).
        This method must be implemented in a subclass."""
>>>>>>> c4cc558a
        raise NotImplementedError

    @abstractmethod
    def neighbors(self, node):
        """
        For a given node, returns (or yields) the list of its neighbors.
        This method must be implemented in a subclass.
        """
        raise NotImplementedError

    def is_goal_reached(self, current, goal):
<<<<<<< HEAD
        """
        Returns true when we can consider that 'current' is the goal.
        The default implementation simply compares `current == goal`, but this
        method can be overwritten in a subclass to provide more refined checks.
        """
=======
        """returns true when we can consider that 'current' is the goal"""
>>>>>>> c4cc558a
        return current == goal

    def reconstruct_path(self, last, reversePath=False)->Iterable:
        def _gen():
            current = last
            while current:
                yield current.data
                current = current.came_from

        if reversePath:
            return _gen()
        else:
            return reversed(list(_gen()))

    def astar(self, start, goal, reversePath: bool = False) -> Union[Iterable, None]:
        if self.is_goal_reached(start, goal):
            return [start]
        searchNodes = AStar.SearchNodeDict()
        startNode = searchNodes[start] = AStar.SearchNode(
            start, gscore=0.0, fscore=self.heuristic_cost_estimate(start, goal)
        )
        openSet:list = []
        heappush(openSet, startNode)
        while openSet:
            current = heappop(openSet)
            if self.is_goal_reached(current.data, goal):
                return self.reconstruct_path(current, reversePath)
            current.out_openset = True
            current.closed = True
            for neighbor in map(lambda n: searchNodes[n], self.neighbors(current.data)):
                if neighbor.closed:
                    continue
                tentative_gscore = current.gscore + self.distance_between(
                    current.data, neighbor.data
                )
                if tentative_gscore >= neighbor.gscore:
                    continue
                neighbor.came_from = current
                neighbor.gscore = tentative_gscore
                neighbor.fscore = tentative_gscore + self.heuristic_cost_estimate(
                    neighbor.data, goal
                )
                if neighbor.out_openset:
                    neighbor.out_openset = False
                    heappush(openSet, neighbor)
                else:
                    # re-add the node in order to re-sort the heap
                    openSet.remove(neighbor)
                    heappush(openSet, neighbor)
        return None


def find_path(
    start,
    goal,
    neighbors_fnct,
    reversePath=False,
    heuristic_cost_estimate_fnct=lambda a, b: Infinite,
    distance_between_fnct=lambda a, b: 1.0,
    is_goal_reached_fnct=lambda a, b: a == b,
):
    """A non-class version of the path finding algorithm"""

    class FindPath(AStar):
        def heuristic_cost_estimate(self, current, goal):
            return heuristic_cost_estimate_fnct(current, goal)

        def distance_between(self, n1, n2):
            return distance_between_fnct(n1, n2)

        def neighbors(self, node):
            return neighbors_fnct(node)

        def is_goal_reached(self, current, goal):
            return is_goal_reached_fnct(current, goal)

    return FindPath().astar(start, goal, reversePath)


__all__ = ["AStar", "find_path"]<|MERGE_RESOLUTION|>--- conflicted
+++ resolved
@@ -77,7 +77,6 @@
             return v
 
     @abstractmethod
-<<<<<<< HEAD
     def heuristic_cost_estimate(self, current, goal):
         """
         Computes the estimated (rough) distance between a node and the goal.
@@ -94,18 +93,6 @@
         n2 is guaranteed to belong to the list returned by the call to neighbors(n1).
         This method must be implemented in a subclass.
         """
-=======
-    def heuristic_cost_estimate(self, current, goal) -> float:
-        """Computes the estimated (rough) distance between a node and the goal, this method must be implemented in a subclass. The second parameter is always the goal."""
-        raise NotImplementedError
-
-    @abstractmethod
-    def distance_between(self, n1, n2) -> float:
-        """Gives the real distance between two adjacent nodes n1 and n2 (i.e n2 belongs to the list of n1's neighbors).
-        n2 is guaranteed to belong to the list returned by the call to neighbors(n1).
-        This method must be implemented in a subclass."""
->>>>>>> c4cc558a
-        raise NotImplementedError
 
     @abstractmethod
     def neighbors(self, node):
@@ -116,15 +103,11 @@
         raise NotImplementedError
 
     def is_goal_reached(self, current, goal):
-<<<<<<< HEAD
         """
         Returns true when we can consider that 'current' is the goal.
         The default implementation simply compares `current == goal`, but this
         method can be overwritten in a subclass to provide more refined checks.
         """
-=======
-        """returns true when we can consider that 'current' is the goal"""
->>>>>>> c4cc558a
         return current == goal
 
     def reconstruct_path(self, last, reversePath=False)->Iterable:
